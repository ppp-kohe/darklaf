--- conflicted
+++ resolved
@@ -10,11 +10,7 @@
 
 library {
     val minOs = "10.10"
-<<<<<<< HEAD
-    val frameworkVersion = "10.15.4"
-=======
     val frameworkVersion = "10.15"
->>>>>>> 8ce51191
 
     dependencies {
         jvmImplementation(project(":darklaf-theme"))
@@ -22,16 +18,6 @@
         jvmImplementation(project(":darklaf-utils"))
         jvmImplementation(project(":darklaf-platform-base"))
         jvmImplementation(project(":darklaf-property-loader"))
-<<<<<<< HEAD
-        nativeImplementation("dev.nokee.framework:JavaVM:$frameworkVersion")
-        nativeImplementation("dev.nokee.framework:JavaVM:$frameworkVersion") {
-            capabilities {
-                requireCapability("JavaVM:JavaNativeFoundation:$frameworkVersion")
-            }
-        }
-        nativeImplementation("dev.nokee.framework:AppKit:$frameworkVersion")
-        nativeImplementation("dev.nokee.framework:Cocoa:$frameworkVersion")
-=======
         nativeImplementation("dev.nokee.framework:JavaVM:[$frameworkVersion,)")
         nativeImplementation("dev.nokee.framework:JavaVM:[$frameworkVersion,)") {
             capabilities {
@@ -40,7 +26,6 @@
         }
         nativeImplementation("dev.nokee.framework:AppKit:[$frameworkVersion,)")
         nativeImplementation("dev.nokee.framework:Cocoa:[$frameworkVersion,)")
->>>>>>> 8ce51191
     }
 
     targetMachines.addAll(machines.macOS.x86_64)
