import org.gradle.internal.jvm.Jvm



plugins {
    id 'com.github.johnrengelman.shadow' version '5.1.0'
    id 'java'
    id 'maven-publish'
    id 'signing'
    id 'idea'
    id 'cpp'
}

repositories {
    mavenLocal()
    mavenCentral()
    maven {
        url = 'http://repo.maven.apache.org/maven2'
    }
}

dependencies {
    compile 'com.metsci.ext.com.kitfox.svg:svg-salamander:[0.1.19,)'
    compile 'org.jetbrains:annotations:16.0.1'
    compile 'net.java.dev.jna:jna:4.1.0'
    compile 'org.swinglabs:jxlayer:3.0.4'
    compileOnly 'org.swinglabs:swingx:1.6.1'
    testCompile 'org.swinglabs:swingx:1.6.1'
}

task sourceJar(type: Jar, dependsOn: classes) {
    classifier 'sources'
    from sourceSets.main.allSource
}

artifacts {
    archives jar
    archives sourceJar
}

signing {
<<<<<<< HEAD
//    def signingKeyId = findProperty("signingKeyId")
//    def signingKey = findProperty("signingKey")
//    def signingPassword = findProperty("signingPassword")
=======
    def signingKeyId = findProperty("signingKeyId")
    def signingKey = findProperty("signingKey")
    def signingPassword = findProperty("signingPassword")
>>>>>>> 8a877c9b
    useInMemoryPgpKeys(signingKey, signingPassword)
    sign configurations.archives
}

publishing {
    publications {
        mavenJava(MavenPublication) {
            customizePom(pom)
            groupId = 'com.github.weisj'
            artifactId 'darklaf'
            version = '1.3.1.1'

            from components.java

            // create the sign pom artifact
            pom.withXml {
                def pomFile = file("${project.buildDir}/generated-pom.xml")
                writeTo(pomFile)
                def pomAscFile = signing.sign(pomFile).signatureFiles[0]
                artifact(pomAscFile) {
                    classifier = null
                    extension = 'pom.asc'
                }
            }

            artifact(sourceJar) {
                classifier = 'sources'
            }

            // create the signed artifacts
            project.tasks.signArchives.signatureFiles.each {
                artifact(it) {
                    def matcher = it.file =~ /-(sources|javadoc)\.jar\.asc$/
                    if (matcher.find()) {
                        classifier = matcher.group(1)
                    } else {
                        classifier = null
                    }
                    extension = 'jar.asc'
                }
            }
        }
    }
    repositories {
        maven {
<<<<<<< HEAD
            url = deployRepoUrl
            credentials {
                username = deployRepoUsername
                password = deployRepoPassword
=======
            url System.getProperty("deployRepoUrl", deployRepoUrl)
            credentials {
                username = System.getProperty("deployRepoUsername",deployRepoUsername)
                password = System.getProperty("deployRepoPassword",deployRepoPassword)
>>>>>>> 8a877c9b
            }
        }
    }
}

def customizePom(pom) {
    pom.withXml {
        def root = asNode()

        // eliminate test-scoped dependencies (no need in maven central POMs)
        root.dependencies.removeAll { dep ->
            dep.scope == "test"
        }

        // add all items necessary for maven central publication
        root.children().last() + {
            resolveStrategy = DELEGATE_FIRST

            description 'A themeable Look and Feel for java swing.'
            name 'Darklaf'
            url 'https://github.com/mautini/schemaorg-java'
            organization {
                name 'com.github.weisj'
                url 'https://github.com/weisj'
            }
            issueManagement {
                system 'GitHub'
                url 'https://github.com/weisJ/darklaf/issues'
            }
            licenses {
                license {
                    name 'MIT'
                    url 'https://github.com/weisJ/darklaf/blob/master/licence/LICENSE'
                    distribution 'repo'
                }
            }
            scm {
                url 'https://github.com/weisJ/darklaf'
                connection 'scm:git:git://github.com/weisJ/darklaf.git'
                developerConnection 'scm:git:ssh://git@github.com:weisj/darklaf.git'
            }
            developers {
                developer {
                    name 'Jannis Weis'
                }
            }
        }
    }
}

model {
    tasks.generatePomFileForMavenJavaPublication {
        destination = file("$buildDir/generated-pom.xml")
    }
    tasks.publishMavenJavaPublicationToMavenLocal {
        dependsOn project.tasks.signArchives
    }
    tasks.publishMavenJavaPublicationToMavenRepository {
        dependsOn project.tasks.signArchives
    }
}

println "Building on OS: " + System.properties['os.name']
println "Using JDK: " + System.properties['java.home']


compileJava {
    sourceCompatibility = 8
    targetCompatibility = 8
}

model {
    platforms {
        x86 {
            architecture 'x86'
        }
        x64 {
            architecture 'x86_64'
        }
    }
    components {
        jniplatform(NativeLibrarySpec) {
            targetPlatform "x86"
            targetPlatform "x64"
            binaries.all {
                cppCompiler.args "-I${Jvm.current().javaHome}/include"
                cppCompiler.args "-I${Jvm.current().javaHome}/include/win32"
                cppCompiler.args "-std=c++11"
                linker.args "dwmapi.lib"
                linker.args "user32.lib"
                linker.args "Gdi32.lib"
            }
        }
    }
}

tasks.withType(JavaCompile) {
    dependsOn 'copyLibraries'
    configure(options) {
        options.encoding = 'UTF-8'
        options.compilerArgs += [
                '-h', file("${projectDir}/src/jniplatform/cpp"),
        ]
//        options.compilerArgs += [
//                '--add-exports=java.desktop/sun.awt=ALL-UNNAMED',
//                '--add-exports=java.desktop/com.sun.java.swing=ALL-UNNAMED',
//                '--add-exports=java.desktop/sun.swing=ALL-UNNAMED',
//                '--add-exports=java.desktop/sun.awt.shell=ALL-UNNAMED'
//        ]
    }
}

task copyLibraries(type: Copy) {
    dependsOn('jniplatformX64SharedLibrary', 'jniplatformX86SharedLibrary')
    from "${buildDir}/libs/jniplatform/shared"
    into "${projectDir}/src/main/resources/com/github/weisj/darklaf/platform/windows"
}

shadowJar {
    exclude 'help/'
    exclude 'icons/'
    exclude 'org/jdesktop/jxlayer/plaf/ext/images/'
    exclude 'com/sun/jna/darwin/'
    exclude 'com/sun/jna/freebsd-x86/'
    exclude 'com/sun/jna/freebsd-x86-64/'
    exclude 'com/sun/jna/linux-arm/'
    exclude 'com/sun/jna/linux-x86/'
    exclude 'com/sun/jna/linux-x86-64/'
    exclude 'com/sun/jna/openbsd-x86/'
    exclude 'com/sun/jna/openbsd-x86-64/'
    exclude 'com/sun/jna/sunos-sparc/'
    exclude 'com/sun/jna/sunos-sparcv9/'
    exclude 'com/sun/jna/sunos-x86/'
    exclude 'com/sun/jna/sunos-x86-64/'
    minimize()
}<|MERGE_RESOLUTION|>--- conflicted
+++ resolved
@@ -39,15 +39,9 @@
 }
 
 signing {
-<<<<<<< HEAD
 //    def signingKeyId = findProperty("signingKeyId")
 //    def signingKey = findProperty("signingKey")
 //    def signingPassword = findProperty("signingPassword")
-=======
-    def signingKeyId = findProperty("signingKeyId")
-    def signingKey = findProperty("signingKey")
-    def signingPassword = findProperty("signingPassword")
->>>>>>> 8a877c9b
     useInMemoryPgpKeys(signingKey, signingPassword)
     sign configurations.archives
 }
@@ -93,17 +87,10 @@
     }
     repositories {
         maven {
-<<<<<<< HEAD
             url = deployRepoUrl
             credentials {
                 username = deployRepoUsername
                 password = deployRepoPassword
-=======
-            url System.getProperty("deployRepoUrl", deployRepoUrl)
-            credentials {
-                username = System.getProperty("deployRepoUsername",deployRepoUsername)
-                password = System.getProperty("deployRepoPassword",deployRepoPassword)
->>>>>>> 8a877c9b
             }
         }
     }
@@ -168,7 +155,7 @@
 
 println "Building on OS: " + System.properties['os.name']
 println "Using JDK: " + System.properties['java.home']
-
+println signingKey
 
 compileJava {
     sourceCompatibility = 8
