/*
 * MIT License
 *
 * Copyright (c) 2020 Jannis Weis
 *
 * Permission is hereby granted, free of charge, to any person obtaining a copy
 * of this software and associated documentation files (the "Software"), to deal
 * in the Software without restriction, including without limitation the rights
 * to use, copy, modify, merge, publish, distribute, sublicense, and/or sell
 * copies of the Software, and to permit persons to whom the Software is
 * furnished to do so, subject to the following conditions:
 *
 * The above copyright notice and this permission notice shall be included in all
 * copies or substantial portions of the Software.
 *
 * THE SOFTWARE IS PROVIDED "AS IS", WITHOUT WARRANTY OF ANY KIND, EXPRESS OR
 * IMPLIED, INCLUDING BUT NOT LIMITED TO THE WARRANTIES OF MERCHANTABILITY,
 * FITNESS FOR A PARTICULAR PURPOSE AND NONINFRINGEMENT. IN NO EVENT SHALL THE
 * AUTHORS OR COPYRIGHT HOLDERS BE LIABLE FOR ANY CLAIM, DAMAGES OR OTHER
 * LIABILITY, WHETHER IN AN ACTION OF CONTRACT, TORT OR OTHERWISE, ARISING FROM,
 * OUT OF OR IN CONNECTION WITH THE SOFTWARE OR THE USE OR OTHER DEALINGS IN THE
 * SOFTWARE.
 */
package com.github.weisj.darklaf.ui.button;

import com.github.weisj.darklaf.platform.SystemInfo;
import com.github.weisj.darklaf.util.DarkUIUtil;
import com.github.weisj.darklaf.util.GraphicsContext;
import com.github.weisj.darklaf.util.GraphicsUtil;
import sun.swing.SwingUtilities2;

import javax.swing.*;
import javax.swing.border.Border;
import javax.swing.plaf.ComponentUI;
import javax.swing.plaf.UIResource;
import javax.swing.plaf.basic.BasicButtonUI;
import javax.swing.plaf.basic.BasicGraphicsUtils;
import javax.swing.plaf.basic.BasicHTML;
import javax.swing.text.View;
import java.awt.*;
import java.awt.geom.RoundRectangle2D;
import java.beans.PropertyChangeEvent;
import java.beans.PropertyChangeListener;

/**
 * @author Konstantin Bulenkov
 * @author Jannis Weis
 */
public class DarkButtonUI extends BasicButtonUI implements PropertyChangeListener {

    protected static final Rectangle viewRect = new Rectangle();
    protected static final Rectangle textRect = new Rectangle();
    protected static final Rectangle iconRect = new Rectangle();
    protected int borderSize;
    protected int shadowHeight;
    protected Color inactiveForeground;
    protected Color defaultForeground;
    protected Color defaultBackground;
    protected Color defaultHoverBackground;
    protected Color defaultClickBackground;
    protected Color background;
    protected Color hoverBackground;
    protected Color clickBackground;
    protected Color inactiveBackground;
    protected Color shadowHover;
    protected Color shadowClick;
    protected AbstractButton button;
    private int arc;
    private int squareArc;


    public static ComponentUI createUI(final JComponent c) {
        return new DarkButtonUI();
    }

    @Override
    public void installUI(final JComponent c) {
        button = (AbstractButton) c;
        super.installUI(c);
    }

    @Override
    protected void installDefaults(final AbstractButton b) {
        super.installDefaults(b);
        LookAndFeel.installProperty(b, "opaque", false);
        b.setRolloverEnabled(UIManager.getBoolean("Button.rolloverEnabled"));
        borderSize = UIManager.getInt("Button.borderThickness");
        shadowHeight = UIManager.getInt("Button.shadowHeight");
        inactiveForeground = UIManager.getColor("Button.disabledText");
        defaultForeground = UIManager.getColor("Button.selectedButtonForeground");
        defaultBackground = UIManager.getColor("Button.defaultFillColor");
        defaultHoverBackground = UIManager.getColor("Button.defaultFillColorRollOver");
        defaultClickBackground = UIManager.getColor("Button.defaultFillColorClick");
        background = UIManager.getColor("Button.activeFillColor");
        hoverBackground = UIManager.getColor("Button.activeFillColorRollOver");
        clickBackground = UIManager.getColor("Button.activeFillColorClick");
        inactiveBackground = UIManager.getColor("Button.inactiveFillColor");
        shadowHover = UIManager.getColor("Button.shadow.hover");
        shadowClick = UIManager.getColor("Button.shadow.click");
        arc = UIManager.getInt("Button.arc");
        squareArc = UIManager.getInt("Button.squareArc");
    }


    public static boolean isSquare(final Component c) {
        return c instanceof JButton && Boolean.TRUE.equals(((JButton) c).getClientProperty("JButton.square"));
    }

    @Override
    protected void installListeners(final AbstractButton b) {
        super.installListeners(b);
        b.addPropertyChangeListener(this);
    }

    @Override
    protected void uninstallListeners(final AbstractButton b) {
        super.uninstallListeners(b);
        b.removePropertyChangeListener(this);
    }

    @Override
    protected void paintText(final Graphics g, final JComponent c,
                             final Rectangle textRect, final String text) {
        GraphicsContext config = GraphicsUtil.setupAntialiasing(g);
        AbstractButton button = (AbstractButton) c;
        ButtonModel model = button.getModel();
        g.setColor(getForeground(button));
        FontMetrics metrics = SwingUtilities2.getFontMetrics(c, g);
        int mnemonicIndex = button.getDisplayedMnemonicIndex();
        if (!model.isEnabled()) {
            g.setColor(inactiveForeground);
            mnemonicIndex = -1;
        }
        SwingUtilities2.drawStringUnderlineCharAt(c, g, text, mnemonicIndex,
                                                  textRect.x + getTextShiftOffset(),
                                                  textRect.y + metrics.getAscent() + getTextShiftOffset());
        config.restore();
    }

    @Override
    public Dimension getPreferredSize(final JComponent c) {
        AbstractButton b = (AbstractButton) c;
        Font oldFont = b.getFont();
        b.setFont(b.getFont().deriveFont(Font.BOLD));
        Dimension size = BasicGraphicsUtils.getPreferredButtonSize(b, b.getIconTextGap());
        b.setFont(oldFont);
        return size;
    }

    @Override
    public void paint(final Graphics g, final JComponent c) {
        GraphicsContext config = new GraphicsContext(g);
        AbstractButton b = (AbstractButton) c;
        paintButton(g, c);

        if (isDefaultButton(b)) {
            g.setFont(g.getFont().deriveFont(Font.BOLD));
        } else if (g.getFont().isBold()) {
            g.setFont(g.getFont().deriveFont(Font.PLAIN));
        }

        String text = layout(b, c, SwingUtilities2.getFontMetrics(b, g),
                             b.getWidth(), b.getHeight());

        paintIcon(g, b, c);
        paintText(g, b, c, text);
        config.restore();
    }

    protected boolean isDefaultButton(final JComponent c) {
        return c instanceof JButton && ((JButton) c).isDefaultButton();
    }

    protected Color getForeground(final AbstractButton button) {
        Color fg = button.getForeground();
        if (fg instanceof UIResource && isDefaultButton(button) && !isShadowVariant(button)) {
            fg = defaultForeground;
        }
        return fg;
    }

    protected void paintButton(final Graphics g, final JComponent c) {
        Graphics2D g2 = (Graphics2D) g;
        if (shouldDrawBackground(c)) {
            AbstractButton b = (AbstractButton) c;
            Insets margin = b.getMargin();
            int arc = getArc(c);
            if (isShadowVariant(c)) {
                if (b.isEnabled() && b.getModel().isRollover()) {
                    GraphicsUtil.setupAAPainting(g2);
                    g.setColor(getShadowColor(b));
                    if (isFullShadow(c)) {
                        g.fillRect(0, 0, c.getWidth(), c.getHeight());
                    } else {
                        margin.set(0, 0, 0, 0);
                        DarkUIUtil.fillRoundRect((Graphics2D) g, margin.left, margin.top,
                                                 c.getWidth() - margin.left - margin.right,
                                                 c.getHeight() - margin.top - margin.bottom, arc);
                    }
                }
            } else {
                g2.setColor(getBackgroundColor(c));
                if (isSquare(c) && !chooseAlternativeArc(c)) {
                    g2.fillRect(borderSize, borderSize, c.getWidth() - 2 * borderSize,
                                c.getHeight() - 2 * borderSize - shadowHeight);
                } else {
                    DarkUIUtil.fillRoundRect((Graphics2D) g, borderSize, borderSize, c.getWidth() - 2 * borderSize,
                                             c.getHeight() - 2 * borderSize - shadowHeight, arc);
                }
            }
        }
    }

    private boolean shouldDrawBackground(final JComponent c) {
        if (isLabelButton(c)) return false;
        AbstractButton button = (AbstractButton) c;
        Border border = c.getBorder();
        return c.isEnabled() && border != null && button.isContentAreaFilled();
    }

    protected Color getShadowColor(final AbstractButton c) {
        Object colorHover = c.getClientProperty("JButton.shadow.hover");
        Object colorClick = c.getClientProperty("JButton.shadow.click");
        return c.getModel().isArmed() ? colorClick instanceof Color ? (Color) colorClick : shadowClick
                                      : colorHover instanceof Color ? (Color) colorHover : shadowHover;
    }

    protected Color getBackgroundColor(final JComponent c) {
        boolean defaultButton = isDefaultButton(c);
<<<<<<< HEAD
        boolean rollOver = (c instanceof JButton && (((JButton) c).isRolloverEnabled()
                && (((JButton) c).getModel().isRollover())));
        boolean clicked = c instanceof JButton && ((JButton) c).getModel().isArmed();
=======
        boolean rollOver = c instanceof JButton && (((JButton) c).isRolloverEnabled()
            && (((JButton) c).getModel().isRollover()));
        boolean clicked = c instanceof JButton && (((JButton) c).getModel().isArmed());
>>>>>>> b8150f1e
        if (c.isEnabled()) {
            if (defaultButton) {
                if (clicked) {
                    return defaultClickBackground;
                } else if (rollOver) {
                    return defaultHoverBackground;
                } else {
                    return defaultBackground;
                }
            } else {
                if (clicked) {
                    return clickBackground;
                } else if (rollOver) {
                    return hoverBackground;
                } else {
                    return background;
                }
            }
        } else {
            return inactiveBackground;
        }
    }

    protected int getArc(final Component c) {
        if (DarkButtonUI.isNoArc(c)) return 0;
        boolean square = DarkButtonUI.isSquare(c);
        boolean alt = DarkButtonUI.chooseAlternativeArc(c);
        return square ? alt ? arc : squareArc : alt ? squareArc : arc;
    }


    public static boolean isShadowVariant(final Component c) {
        if (isFullShadow(c)) return true;
        return c instanceof JButton
                && "shadow".equals(((JButton) c).getClientProperty("JButton.variant"));
    }

    protected String layout(final AbstractButton b, final JComponent c, final FontMetrics fm,
                            final int width, final int height) {
        Insets i = b.getInsets();
        viewRect.x = i.left;
        viewRect.y = i.top;
        viewRect.width = width - (i.right + viewRect.x);
        viewRect.height = height - (i.bottom + viewRect.y);

        textRect.x = textRect.y = textRect.width = textRect.height = 0;
        iconRect.x = iconRect.y = iconRect.width = iconRect.height = 0;

        // layout the text and icon
        return SwingUtilities.layoutCompoundLabel(
                b, fm, b.getText(), b.getIcon(),
                b.getVerticalAlignment(), b.getHorizontalAlignment(),
                b.getVerticalTextPosition(), b.getHorizontalTextPosition(),
                viewRect, iconRect, textRect,
                b.getText() == null ? 0 : b.getIconTextGap());
    }


    public static boolean isFullShadow(final Component c) {
        return c instanceof JButton
                && "fullShadow".equals(((JButton) c).getClientProperty("JButton.variant"));
    }

    protected void paintText(final Graphics g, final AbstractButton b, final JComponent c, final String text) {
        GraphicsContext context = GraphicsUtil.setupAntialiasing(g);
        g.setClip(textRect);
        if (text != null && !text.equals("")) {
            View v = (View) c.getClientProperty(BasicHTML.propertyKey);
            if (v != null) {
                v.paint(g, textRect);
            } else {
                paintText(g, b, textRect, text);
            }
        }
        context.restore();
    }

    protected void paintIcon(final Graphics g, final AbstractButton b, final JComponent c) {
        if (b.getIcon() != null) {
            g.setClip(iconRect);
            paintIcon(g, c, iconRect);
        }
    }


    public static boolean chooseAlternativeArc(final Component c) {
        return c instanceof JButton
                && Boolean.TRUE.equals(((JButton) c).getClientProperty("JButton.alternativeArc"));
    }


    public static boolean isLabelButton(final Component c) {
        return c instanceof JButton
                && "onlyLabel".equals(((JButton) c).getClientProperty("JButton.variant"));
    }


    public static boolean isNoArc(final Component c) {
        return c instanceof JButton
                && Boolean.TRUE.equals(((JButton) c).getClientProperty("JButton.noArc"));
    }

    @Override
    public void update(final Graphics g, final JComponent c) {
        super.update(g, c);
        boolean isDefaultButton = isDefaultButton(c) && !SystemInfo.isMac;
        if (isDefaultButton && !c.getFont().isBold()) {
            c.setFont(c.getFont().deriveFont(Font.BOLD));
        } else if (!isDefaultButton && c.getFont().isBold()) {
            c.setFont(c.getFont().deriveFont(Font.PLAIN));
        }
    }

    @Override
    public boolean contains(final JComponent c, final int x, final int y) {
        if (isLabelButton(c)) {
            return super.contains(c, x, y);
        }
        if (!(x >= 0 && x <= c.getWidth() && y >= 0 && y <= c.getHeight())) return false;
        int bs = borderSize;
        int arc = getArc(c);
        return new RoundRectangle2D.Float(bs, bs, c.getWidth() - 2 * bs, c.getWidth() - 2 * bs,
                                          arc, arc).contains(x, y);
    }

    @Override
    public void propertyChange(final PropertyChangeEvent evt) {
        String key = evt.getPropertyName();
        if (key.startsWith("JButton.")) {
            button.repaint();
            button.revalidate();
        }
    }
}<|MERGE_RESOLUTION|>--- conflicted
+++ resolved
@@ -227,15 +227,9 @@
 
     protected Color getBackgroundColor(final JComponent c) {
         boolean defaultButton = isDefaultButton(c);
-<<<<<<< HEAD
-        boolean rollOver = (c instanceof JButton && (((JButton) c).isRolloverEnabled()
-                && (((JButton) c).getModel().isRollover())));
-        boolean clicked = c instanceof JButton && ((JButton) c).getModel().isArmed();
-=======
         boolean rollOver = c instanceof JButton && (((JButton) c).isRolloverEnabled()
             && (((JButton) c).getModel().isRollover()));
         boolean clicked = c instanceof JButton && (((JButton) c).getModel().isArmed());
->>>>>>> b8150f1e
         if (c.isEnabled()) {
             if (defaultButton) {
                 if (clicked) {
